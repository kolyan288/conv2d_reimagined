--- conflicted
+++ resolved
@@ -1,21 +1,17 @@
-FROM nvidia/cuda:12.6.2-cudnn-runtime-ubuntu22.04
-
-RUN apt-get update && apt-get -y install sudo && apt-get install build-essential -y --no-install-recommends gcc
-RUN apt-get update && apt-get install ffmpeg libsm6 libxext6 git -y 
-RUN sudo apt install net-tools && apt-get install vim -y
-<<<<<<< HEAD
-RUN sudo apt-get install -y libnvinfer-bin
-=======
-RUN sudo apt-get install libnvinfer-bin -y
->>>>>>> d25bda9b
-RUN apt install curl -y &&  apt install wget && apt-get install -y iputils-ping
-RUN sudo apt install iproute2 -y
-USER root
-# COPY settings.json /root/Documents/AirSim/settings.json
-# WORKDIR /app
-# ARG USERNAME=appuser
-# RUN adduser --disabled-password --gecos "" $USERNAME && chown -R $USERNAME /app
-
-# RUN echo $USERNAME ALL=\(root\) NOPASSWD:ALL > /etc/sudoers.d/$USERNAME && chmod 0440 /etc/sudoers.d/$USERNAME
-# USER $USERNAME
-# ENV DISPLAY=host.docker.internal:0.0
+FROM nvidia/cuda:12.6.2-cudnn-runtime-ubuntu22.04
+
+RUN apt-get update && apt-get -y install sudo && apt-get install build-essential -y --no-install-recommends gcc
+RUN apt-get update && apt-get install ffmpeg libsm6 libxext6 git -y 
+RUN sudo apt install net-tools && apt-get install vim -y
+RUN sudo apt-get install libnvinfer-bin -y
+RUN apt install curl -y &&  apt install wget && apt-get install -y iputils-ping
+RUN sudo apt install iproute2 -y
+USER root
+# COPY settings.json /root/Documents/AirSim/settings.json
+# WORKDIR /app
+# ARG USERNAME=appuser
+# RUN adduser --disabled-password --gecos "" $USERNAME && chown -R $USERNAME /app
+
+# RUN echo $USERNAME ALL=\(root\) NOPASSWD:ALL > /etc/sudoers.d/$USERNAME && chmod 0440 /etc/sudoers.d/$USERNAME
+# USER $USERNAME
+# ENV DISPLAY=host.docker.internal:0.0